"""Dataloader for language generation"""
import warnings
from collections import OrderedDict

from .field import Sentence, SentenceGPT2, SentenceBERT
from ..hooks import hooks
from .dataloader import LanguageProcessing
from .context import FieldContext, VocabContext
from .vocab import GeneralVocab, PretrainedVocab
from .tokenizer import PretrainedTokenizer
from .field import Sentence

if False: # for type check # pylint: disable=using-constant-test
	from ..metric import MetricChain #pylint: disable=unused-import

# pylint: disable=W0223
class SentenceClassification(LanguageProcessing):
	r"""Base class for sentence classification datasets. This is an abstract class.

	Arguments:

	Notes:
		A :class:`Sentence` field must be set as default field. When invoking :meth:`__init__` of :class:`SentenceClassification`,
		the default field, which may be reset in subclass, is set as self.fields['train']['sent'].
	"""

	_version = 2


	@hooks.hook_dataloader
	def __init__(self, file_id: str,
				 tokenizer=None,
				 max_sent_length=None,
				 convert_to_lower_letter=None,
				 min_frequent_vocab_times=None,
				 min_rare_vocab_times=None,
				 fields=None,
				 pretrained=None):
		self._pretrained = pretrained

		if pretrained is None:
			if fields is None:
				fields = OrderedDict([('sent', 'SentenceDefault')])
			with FieldContext.set_parameters(tokenizer=tokenizer,
											 max_sent_length=max_sent_length,
											 convert_to_lower_letter=convert_to_lower_letter):
				with VocabContext.set_parameters(min_rare_vocab_times=min_rare_vocab_times,
												 min_frequent_vocab_times=min_frequent_vocab_times):
					super().__init__(file_id, fields)
		elif pretrained == 'gpt2' or pretrained == 'bert':
			if fields is None:
<<<<<<< HEAD
				fields = OrderedDict(['sentence', Sentence.get_pretrained_class(pretrained).__name__])
=======
				fields = OrderedDict(['sent', 'SentenceGPT2'])
>>>>>>> 71dd9015
			if not isinstance(tokenizer, PretrainedTokenizer):
				raise ValueError("tokenize should be loaded first if you want a %s dataloader" % (pretrained))
			vocab = PretrainedVocab(tokenizer.tokenizer)
			with FieldContext.set_parameters(tokenizer=tokenizer,
											 vocab=vocab,
											 max_sent_length=max_sent_length,
											 convert_to_lower_letter=convert_to_lower_letter):
				super().__init__(file_id, fields)
		else:
			raise ValueError("No pretrained name %s" % pretrained)

		self.set_default_field('train', 'sent')

		if pretrained == 'gpt2' or pretrained == 'bert':
			# check whether SentenceGPT2 or SentenceBERT is used.
			for set_name, set_fields in self.fields.items():
				for field_name, field in set_fields.items():
					if isinstance(field, Sentence) and not isinstance(field, Sentence.get_pretrained_class(pretrained)):
						warnings.warn("If you want to use a %s sentence_classification, you'd better use %s instead of %s."
									  % (pretrained, Sentence.get_pretrained_class(pretrained).__name__, type(field).__name__))

	def get_batch(self, set_name, indexes):
		'''Get a batch of specified `indexes`.

		Arguments:
			set_name (str): must be contained in `key_name`
			indexes (list): a list of specified indexes

		Returns:
			(dict): A dict at least contains:

				* sent_length(:class:`numpy.array`): A 1-d array, the length of sentence in each batch.
				  Size: `[batch_size]`
				* sent(:class:`numpy.array`): A 2-d padding array containing id of words.
				  Only provide valid words. `unk_id` will be used if a word is not valid.
				  Size: `[batch_size, max(sent_length)]`
				* label(:class:`numpy.array`): A 1-d array, the label of sentence in each batch.
				* sent_allvocabs(:class:`numpy.array`): A 2-d padding array containing id of words.
				  Provide both valid and invalid words.
				  Size: `[batch_size, max(sent_length)]`

		Examples:
			>>> # all_vocab_list = ["<pad>", "<unk>", "<go>", "<eos>", "how", "are", "you",
			>>> #	"hello", "i", "am", "fine"]
			>>> # vocab_size = 9
			>>> # vocab_list = ["<pad>", "<unk>", "<go>", "<eos>", "how", "are", "you", "hello", "i"]
			>>> dataloader.get_batch('train', [0, 1, 2])
			{
				"sent": numpy.array([
						[2, 4, 5, 6, 3, 0],   # first sentence: <go> how are you <eos> <pad>
						[2, 7, 3, 0, 0, 0],   # second sentence:  <go> hello <eos> <pad> <pad> <pad>
						[2, 7, 8, 1, 1, 3]    # third sentence: <go> hello i <unk> <unk> <eos>
					]),
				"label": numpy.array([1, 2, 0]) # label of sentences
				"sent_length": numpy.array([5, 3, 6]), # length of sentences
				"sent_allvocabs": numpy.array([
						[2, 4, 5, 6, 3, 0],   # first sentence: <go> how are you <eos> <pad>
						[2, 7, 3, 0, 0, 0],   # second sentence:  <go> hello <eos> <pad> <pad> <pad>
						[2, 7, 8, 9, 10, 3]   # third sentence: <go> hello i am fine <eos>
					]),
			}
		'''
		return super().get_batch(set_name, indexes)

	def get_metric(self, prediction_key="prediction"):
		'''Get metrics for accuracy. In other words, this function
		provides metrics for sentence classification task.

		It contains:

			* :class:`.metric.AccuracyMetric`

		Arguments:
			prediction_key (str): The key of prediction over sentences.
				Refer to :class:`.metric.AccuracyMetric`. Default: ``prediction``.

		Returns:
			A :class:`.metric.MetricChain` object.
		'''
		from ..metric import MetricChain, AccuracyMetric
		metric = MetricChain()
		metric.add_metric(AccuracyMetric(self, \
										 label_key='label', \
										 prediction_key=prediction_key))
		return metric


class SST(SentenceClassification):
	'''A dataloader for preprocessed SST dataset.

	Arguments:
			file_id (str): a str indicates the source of SST dataset.
			min_frequent_vocab_times (int): A cut-off threshold of valid tokens. All tokens appear
					not less than `min_frequent_vocab_times` in **training set** will be marked as frequent words.
					Default: 10.
			max_sent_length (int): All sentences longer than `max_sent_length` will be shortened
					to first `max_sent_length` tokens. Default: 50.
			min_rare_vocab_times (int):  A cut-off threshold of invalid tokens. All tokens appear
					not less than `min_rare_vocab_times` in the **whole dataset** (except valid words) will be
					marked as rare words. Otherwise, they are unknown words, both in training or
					testing stages. Default: 0 (No unknown words).

	Refer to :class:`.SentenceClassification` for attributes and methods.

	References:
		[1] http://images.cocodataset.org/annotations/annotations_trainval2017.zip

		[2] Lin T Y, Maire M, Belongie S, et al. Microsoft COCO: Common Objects in Context. ECCV 2014.

	'''

	@hooks.hook_dataloader
	def __init__(self, file_id, min_frequent_vocab_times=10, \
				 max_sent_length=50, min_rare_vocab_times=0, tokenizer='space', pretrained=None):
		fields = OrderedDict([['sent', 'SentenceDefault'], ['label', 'DenseLabel']])
		super().__init__(file_id,
						 tokenizer=tokenizer,
						 max_sent_length=max_sent_length,
						 convert_to_lower_letter=False,
						 min_frequent_vocab_times=min_frequent_vocab_times,
						 min_rare_vocab_times=min_rare_vocab_times,
						 fields=fields,
						 pretrained=pretrained)
<|MERGE_RESOLUTION|>--- conflicted
+++ resolved
@@ -1,179 +1,175 @@
-"""Dataloader for language generation"""
-import warnings
-from collections import OrderedDict
-
-from .field import Sentence, SentenceGPT2, SentenceBERT
-from ..hooks import hooks
-from .dataloader import LanguageProcessing
-from .context import FieldContext, VocabContext
-from .vocab import GeneralVocab, PretrainedVocab
-from .tokenizer import PretrainedTokenizer
-from .field import Sentence
-
-if False: # for type check # pylint: disable=using-constant-test
-	from ..metric import MetricChain #pylint: disable=unused-import
-
-# pylint: disable=W0223
-class SentenceClassification(LanguageProcessing):
-	r"""Base class for sentence classification datasets. This is an abstract class.
-
-	Arguments:
-
-	Notes:
-		A :class:`Sentence` field must be set as default field. When invoking :meth:`__init__` of :class:`SentenceClassification`,
-		the default field, which may be reset in subclass, is set as self.fields['train']['sent'].
-	"""
-
-	_version = 2
-
-
-	@hooks.hook_dataloader
-	def __init__(self, file_id: str,
-				 tokenizer=None,
-				 max_sent_length=None,
-				 convert_to_lower_letter=None,
-				 min_frequent_vocab_times=None,
-				 min_rare_vocab_times=None,
-				 fields=None,
-				 pretrained=None):
-		self._pretrained = pretrained
-
-		if pretrained is None:
-			if fields is None:
-				fields = OrderedDict([('sent', 'SentenceDefault')])
-			with FieldContext.set_parameters(tokenizer=tokenizer,
-											 max_sent_length=max_sent_length,
-											 convert_to_lower_letter=convert_to_lower_letter):
-				with VocabContext.set_parameters(min_rare_vocab_times=min_rare_vocab_times,
-												 min_frequent_vocab_times=min_frequent_vocab_times):
-					super().__init__(file_id, fields)
-		elif pretrained == 'gpt2' or pretrained == 'bert':
-			if fields is None:
-<<<<<<< HEAD
-				fields = OrderedDict(['sentence', Sentence.get_pretrained_class(pretrained).__name__])
-=======
-				fields = OrderedDict(['sent', 'SentenceGPT2'])
->>>>>>> 71dd9015
-			if not isinstance(tokenizer, PretrainedTokenizer):
-				raise ValueError("tokenize should be loaded first if you want a %s dataloader" % (pretrained))
-			vocab = PretrainedVocab(tokenizer.tokenizer)
-			with FieldContext.set_parameters(tokenizer=tokenizer,
-											 vocab=vocab,
-											 max_sent_length=max_sent_length,
-											 convert_to_lower_letter=convert_to_lower_letter):
-				super().__init__(file_id, fields)
-		else:
-			raise ValueError("No pretrained name %s" % pretrained)
-
-		self.set_default_field('train', 'sent')
-
-		if pretrained == 'gpt2' or pretrained == 'bert':
-			# check whether SentenceGPT2 or SentenceBERT is used.
-			for set_name, set_fields in self.fields.items():
-				for field_name, field in set_fields.items():
-					if isinstance(field, Sentence) and not isinstance(field, Sentence.get_pretrained_class(pretrained)):
-						warnings.warn("If you want to use a %s sentence_classification, you'd better use %s instead of %s."
-									  % (pretrained, Sentence.get_pretrained_class(pretrained).__name__, type(field).__name__))
-
-	def get_batch(self, set_name, indexes):
-		'''Get a batch of specified `indexes`.
-
-		Arguments:
-			set_name (str): must be contained in `key_name`
-			indexes (list): a list of specified indexes
-
-		Returns:
-			(dict): A dict at least contains:
-
-				* sent_length(:class:`numpy.array`): A 1-d array, the length of sentence in each batch.
-				  Size: `[batch_size]`
-				* sent(:class:`numpy.array`): A 2-d padding array containing id of words.
-				  Only provide valid words. `unk_id` will be used if a word is not valid.
-				  Size: `[batch_size, max(sent_length)]`
-				* label(:class:`numpy.array`): A 1-d array, the label of sentence in each batch.
-				* sent_allvocabs(:class:`numpy.array`): A 2-d padding array containing id of words.
-				  Provide both valid and invalid words.
-				  Size: `[batch_size, max(sent_length)]`
-
-		Examples:
-			>>> # all_vocab_list = ["<pad>", "<unk>", "<go>", "<eos>", "how", "are", "you",
-			>>> #	"hello", "i", "am", "fine"]
-			>>> # vocab_size = 9
-			>>> # vocab_list = ["<pad>", "<unk>", "<go>", "<eos>", "how", "are", "you", "hello", "i"]
-			>>> dataloader.get_batch('train', [0, 1, 2])
-			{
-				"sent": numpy.array([
-						[2, 4, 5, 6, 3, 0],   # first sentence: <go> how are you <eos> <pad>
-						[2, 7, 3, 0, 0, 0],   # second sentence:  <go> hello <eos> <pad> <pad> <pad>
-						[2, 7, 8, 1, 1, 3]    # third sentence: <go> hello i <unk> <unk> <eos>
-					]),
-				"label": numpy.array([1, 2, 0]) # label of sentences
-				"sent_length": numpy.array([5, 3, 6]), # length of sentences
-				"sent_allvocabs": numpy.array([
-						[2, 4, 5, 6, 3, 0],   # first sentence: <go> how are you <eos> <pad>
-						[2, 7, 3, 0, 0, 0],   # second sentence:  <go> hello <eos> <pad> <pad> <pad>
-						[2, 7, 8, 9, 10, 3]   # third sentence: <go> hello i am fine <eos>
-					]),
-			}
-		'''
-		return super().get_batch(set_name, indexes)
-
-	def get_metric(self, prediction_key="prediction"):
-		'''Get metrics for accuracy. In other words, this function
-		provides metrics for sentence classification task.
-
-		It contains:
-
-			* :class:`.metric.AccuracyMetric`
-
-		Arguments:
-			prediction_key (str): The key of prediction over sentences.
-				Refer to :class:`.metric.AccuracyMetric`. Default: ``prediction``.
-
-		Returns:
-			A :class:`.metric.MetricChain` object.
-		'''
-		from ..metric import MetricChain, AccuracyMetric
-		metric = MetricChain()
-		metric.add_metric(AccuracyMetric(self, \
-										 label_key='label', \
-										 prediction_key=prediction_key))
-		return metric
-
-
-class SST(SentenceClassification):
-	'''A dataloader for preprocessed SST dataset.
-
-	Arguments:
-			file_id (str): a str indicates the source of SST dataset.
-			min_frequent_vocab_times (int): A cut-off threshold of valid tokens. All tokens appear
-					not less than `min_frequent_vocab_times` in **training set** will be marked as frequent words.
-					Default: 10.
-			max_sent_length (int): All sentences longer than `max_sent_length` will be shortened
-					to first `max_sent_length` tokens. Default: 50.
-			min_rare_vocab_times (int):  A cut-off threshold of invalid tokens. All tokens appear
-					not less than `min_rare_vocab_times` in the **whole dataset** (except valid words) will be
-					marked as rare words. Otherwise, they are unknown words, both in training or
-					testing stages. Default: 0 (No unknown words).
-
-	Refer to :class:`.SentenceClassification` for attributes and methods.
-
-	References:
-		[1] http://images.cocodataset.org/annotations/annotations_trainval2017.zip
-
-		[2] Lin T Y, Maire M, Belongie S, et al. Microsoft COCO: Common Objects in Context. ECCV 2014.
-
-	'''
-
-	@hooks.hook_dataloader
-	def __init__(self, file_id, min_frequent_vocab_times=10, \
-				 max_sent_length=50, min_rare_vocab_times=0, tokenizer='space', pretrained=None):
-		fields = OrderedDict([['sent', 'SentenceDefault'], ['label', 'DenseLabel']])
-		super().__init__(file_id,
-						 tokenizer=tokenizer,
-						 max_sent_length=max_sent_length,
-						 convert_to_lower_letter=False,
-						 min_frequent_vocab_times=min_frequent_vocab_times,
-						 min_rare_vocab_times=min_rare_vocab_times,
-						 fields=fields,
-						 pretrained=pretrained)
+"""Dataloader for language generation"""
+import warnings
+from collections import OrderedDict
+
+from .field import Sentence, SentenceGPT2, SentenceBERT
+from ..hooks import hooks
+from .dataloader import LanguageProcessing
+from .context import FieldContext, VocabContext
+from .vocab import GeneralVocab, PretrainedVocab
+from .tokenizer import PretrainedTokenizer
+from .field import Sentence
+
+if False: # for type check # pylint: disable=using-constant-test
+	from ..metric import MetricChain #pylint: disable=unused-import
+
+# pylint: disable=W0223
+class SentenceClassification(LanguageProcessing):
+	r"""Base class for sentence classification datasets. This is an abstract class.
+
+	Arguments:
+
+	Notes:
+		A :class:`Sentence` field must be set as default field. When invoking :meth:`__init__` of :class:`SentenceClassification`,
+		the default field, which may be reset in subclass, is set as self.fields['train']['sent'].
+	"""
+
+	_version = 2
+
+
+	@hooks.hook_dataloader
+	def __init__(self, file_id: str,
+				 tokenizer=None,
+				 max_sent_length=None,
+				 convert_to_lower_letter=None,
+				 min_frequent_vocab_times=None,
+				 min_rare_vocab_times=None,
+				 fields=None,
+				 pretrained=None):
+		self._pretrained = pretrained
+
+		if pretrained is None:
+			if fields is None:
+				fields = OrderedDict([('sent', 'SentenceDefault')])
+			with FieldContext.set_parameters(tokenizer=tokenizer,
+											 max_sent_length=max_sent_length,
+											 convert_to_lower_letter=convert_to_lower_letter):
+				with VocabContext.set_parameters(min_rare_vocab_times=min_rare_vocab_times,
+												 min_frequent_vocab_times=min_frequent_vocab_times):
+					super().__init__(file_id, fields)
+		elif pretrained == 'gpt2' or pretrained == 'bert':
+			if fields is None:
+				fields = OrderedDict(['sentence', Sentence.get_pretrained_class(pretrained).__name__])
+			if not isinstance(tokenizer, PretrainedTokenizer):
+				raise ValueError("tokenize should be loaded first if you want a %s dataloader" % (pretrained))
+			vocab = PretrainedVocab(tokenizer.tokenizer)
+			with FieldContext.set_parameters(tokenizer=tokenizer,
+											 vocab=vocab,
+											 max_sent_length=max_sent_length,
+											 convert_to_lower_letter=convert_to_lower_letter):
+				super().__init__(file_id, fields)
+		else:
+			raise ValueError("No pretrained name %s" % pretrained)
+
+		self.set_default_field('train', 'sent')
+
+		if pretrained == 'gpt2' or pretrained == 'bert':
+			# check whether SentenceGPT2 or SentenceBERT is used.
+			for set_name, set_fields in self.fields.items():
+				for field_name, field in set_fields.items():
+					if isinstance(field, Sentence) and not isinstance(field, Sentence.get_pretrained_class(pretrained)):
+						warnings.warn("If you want to use a %s sentence_classification, you'd better use %s instead of %s."
+									  % (pretrained, Sentence.get_pretrained_class(pretrained).__name__, type(field).__name__))
+
+	def get_batch(self, set_name, indexes):
+		'''Get a batch of specified `indexes`.
+
+		Arguments:
+			set_name (str): must be contained in `key_name`
+			indexes (list): a list of specified indexes
+
+		Returns:
+			(dict): A dict at least contains:
+
+				* sent_length(:class:`numpy.array`): A 1-d array, the length of sentence in each batch.
+				  Size: `[batch_size]`
+				* sent(:class:`numpy.array`): A 2-d padding array containing id of words.
+				  Only provide valid words. `unk_id` will be used if a word is not valid.
+				  Size: `[batch_size, max(sent_length)]`
+				* label(:class:`numpy.array`): A 1-d array, the label of sentence in each batch.
+				* sent_allvocabs(:class:`numpy.array`): A 2-d padding array containing id of words.
+				  Provide both valid and invalid words.
+				  Size: `[batch_size, max(sent_length)]`
+
+		Examples:
+			>>> # all_vocab_list = ["<pad>", "<unk>", "<go>", "<eos>", "how", "are", "you",
+			>>> #	"hello", "i", "am", "fine"]
+			>>> # vocab_size = 9
+			>>> # vocab_list = ["<pad>", "<unk>", "<go>", "<eos>", "how", "are", "you", "hello", "i"]
+			>>> dataloader.get_batch('train', [0, 1, 2])
+			{
+				"sent": numpy.array([
+						[2, 4, 5, 6, 3, 0],   # first sentence: <go> how are you <eos> <pad>
+						[2, 7, 3, 0, 0, 0],   # second sentence:  <go> hello <eos> <pad> <pad> <pad>
+						[2, 7, 8, 1, 1, 3]    # third sentence: <go> hello i <unk> <unk> <eos>
+					]),
+				"label": numpy.array([1, 2, 0]) # label of sentences
+				"sent_length": numpy.array([5, 3, 6]), # length of sentences
+				"sent_allvocabs": numpy.array([
+						[2, 4, 5, 6, 3, 0],   # first sentence: <go> how are you <eos> <pad>
+						[2, 7, 3, 0, 0, 0],   # second sentence:  <go> hello <eos> <pad> <pad> <pad>
+						[2, 7, 8, 9, 10, 3]   # third sentence: <go> hello i am fine <eos>
+					]),
+			}
+		'''
+		return super().get_batch(set_name, indexes)
+
+	def get_metric(self, prediction_key="prediction"):
+		'''Get metrics for accuracy. In other words, this function
+		provides metrics for sentence classification task.
+
+		It contains:
+
+			* :class:`.metric.AccuracyMetric`
+
+		Arguments:
+			prediction_key (str): The key of prediction over sentences.
+				Refer to :class:`.metric.AccuracyMetric`. Default: ``prediction``.
+
+		Returns:
+			A :class:`.metric.MetricChain` object.
+		'''
+		from ..metric import MetricChain, AccuracyMetric
+		metric = MetricChain()
+		metric.add_metric(AccuracyMetric(self, \
+										 label_key='label', \
+										 prediction_key=prediction_key))
+		return metric
+
+
+class SST(SentenceClassification):
+	'''A dataloader for preprocessed SST dataset.
+
+	Arguments:
+			file_id (str): a str indicates the source of SST dataset.
+			min_frequent_vocab_times (int): A cut-off threshold of valid tokens. All tokens appear
+					not less than `min_frequent_vocab_times` in **training set** will be marked as frequent words.
+					Default: 10.
+			max_sent_length (int): All sentences longer than `max_sent_length` will be shortened
+					to first `max_sent_length` tokens. Default: 50.
+			min_rare_vocab_times (int):  A cut-off threshold of invalid tokens. All tokens appear
+					not less than `min_rare_vocab_times` in the **whole dataset** (except valid words) will be
+					marked as rare words. Otherwise, they are unknown words, both in training or
+					testing stages. Default: 0 (No unknown words).
+
+	Refer to :class:`.SentenceClassification` for attributes and methods.
+
+	References:
+		[1] http://images.cocodataset.org/annotations/annotations_trainval2017.zip
+
+		[2] Lin T Y, Maire M, Belongie S, et al. Microsoft COCO: Common Objects in Context. ECCV 2014.
+
+	'''
+
+	@hooks.hook_dataloader
+	def __init__(self, file_id, min_frequent_vocab_times=10, \
+				 max_sent_length=50, min_rare_vocab_times=0, tokenizer='space', pretrained=None):
+		fields = OrderedDict([['sent', 'SentenceDefault'], ['label', 'DenseLabel']])
+		super().__init__(file_id,
+						 tokenizer=tokenizer,
+						 max_sent_length=max_sent_length,
+						 convert_to_lower_letter=False,
+						 min_frequent_vocab_times=min_frequent_vocab_times,
+						 min_rare_vocab_times=min_rare_vocab_times,
+						 fields=fields,
+						 pretrained=pretrained)